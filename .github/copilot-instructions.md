# Pix3 Editor - AI Agent Guidelines

Based on the authoritative copilot instructions for Pix3 development. These guidelines ensure consistent code generation and adherence to project architecture patterns.

## Project Overview

- **Pix3** is a browser-based editor for HTML5 scenes blending 2D and 3D layers
- **Target stack**: TypeScript + Vite, Lit web components, Valtio state, Three.js, Golden Layout
- **Architecture model**: Operations-first with OperationService as single mutation gateway
- **Source of truth**: `docs/pix3-specification.md` (v1.8, 2025-10-05)

## Essential Architecture Patterns

### Component System
- Extend `ComponentBase` from `src/fw` (not raw `LitElement`)
- Default to **light DOM** for global style integration
- Use shadow DOM only when explicitly needed: `static useShadowDom = true`
- Import helpers from `src/fw`: `customElement`, `property`, `state`, `css`, `html`, `inject`
- Split styles into separate CSS files: `[component].ts.css`
- Use @ aliases for core imports: `@/fw`, `@/state`, `@/core`, `@/services`

### Dependency Injection
- Services use `@injectable()` decorator with `dispose()` method
- Inject services via `@inject(ServiceClass)` (requires reflect-metadata)
- Register services with `ServiceContainer` (singleton by default)

### State Management (Valtio)
- Global state in `appState` proxy from `src/state/AppState.ts` - never mutate directly
<<<<<<< HEAD
- All mutations flow through Operations via OperationService
- Commands are thin wrappers that invoke operations
- UI subscribes via `subscribe(appState.section, callback)`
=======
- State includes UI, scenes metadata, selection (node IDs), and operations lifecycle
- **Nodes are NOT in reactive state** — they are managed by `SceneManager` and stored in `SceneGraph` objects. Node references sync to state only as IDs in `SceneHierarchyState.rootNodes` (for UI consumption of tree structure)
- All mutations flow through Operations via OperationService
- Commands are thin wrappers that invoke operations
- UI subscribes via `subscribe(appState.section, callback)` for reactive updates
>>>>>>> 14422158
- Use `snapshot(appState)` for read-only checks

### Commands and Operations
- **Operations** are first-class, encapsulate all mutation logic
- Implement `perform()` returning OperationCommit with `undo()`/`redo()` closures
- **OperationService** is the gateway for executing operations: `invoke(op)`, `invokeAndPush(op)`, `undo()`, `redo()`
- **CommandDispatcher Service** is the primary entry point for all actions. All UI and tools must use Commands via CommandDispatcher to ensure consistent lifecycle management, preconditions checking, and telemetry.
- **Commands** are thin wrappers: `preconditions()` → `execute()` → OperationService via CommandDispatcher
- Commands never implement their own undo/redo logic

## File Structure Conventions

```
src/
<<<<<<< HEAD
  fw/                      # Framework utilities (DI, ComponentBase)
  state/                   # Valtio state definitions
  core/                    # Core business logic and managers
    AssetLoader.ts
    BulkOperation.ts
    command.ts
=======
  core/                    # Core business logic and managers
    AssetLoader.ts
    BulkOperation.ts
    command.ts             # Command/Operation base contracts
>>>>>>> 14422158
    HistoryManager.ts
    LayoutManager.ts
    Operation.ts
    SceneLoader.ts
<<<<<<< HEAD
    SceneManager.ts
=======
    SceneManager.ts        # Owns SceneGraph and Node lifecycle (non-reactive)
>>>>>>> 14422158
  features/                # Feature-specific commands and operations
    history/
      RedoCommand.ts
      UndoCommand.ts
    properties/
      UpdateObjectPropertyCommand.ts
      UpdateObjectPropertyOperation.ts
    scene/
      LoadSceneCommand.ts
<<<<<<< HEAD
      LoadSceneOperation.ts
    selection/
      SelectObjectCommand.ts
      SelectObjectOperation.ts
  nodes/                   # Node definitions for scene graph
    Node2D.ts
    Node3D.ts
    NodeBase.ts
=======
    selection/
      SelectObjectCommand.ts
      SelectObjectOperation.ts
  fw/                      # Framework utilities (DI, ComponentBase)
    component-base.ts
    di.ts
    from-query.ts
    index.ts
    layout-component-base.ts
  nodes/                   # Node definitions (NOT in reactive state)
    Node2D.ts
    Node3D.ts
    NodeBase.ts            # Extends Three.js Object3D; purely data/logic
>>>>>>> 14422158
    2D/
      Sprite2D.ts
    3D/
      Camera3D.ts
      DirectionalLightNode.ts
      GeometryMesh.ts
      GlbModel.ts
      MeshInstance.ts
  services/                # Injectable services
    AssetFileActivationService.ts
    AssetLoaderService.ts
<<<<<<< HEAD
    CommandDispatcher.ts
    FileSystemAPIService.ts
    FocusRingService.ts
    index.ts
    OperationService.ts
=======
    CommandDispatcher.ts   # Primary entry point for all actions
    FileSystemAPIService.ts
    FocusRingService.ts
    index.ts
    OperationService.ts    # Executes operations; gateway for mutations
>>>>>>> 14422158
    ProjectService.ts
    ResourceManager.ts
    TemplateService.ts
    ViewportRenderService.ts
<<<<<<< HEAD
=======
  state/                   # Valtio reactive state (UI, metadata, selection only)
    AppState.ts
    index.ts
>>>>>>> 14422158
  templates/               # Project templates
    pix3-logo.png
    startup-scene.pix3scene
    test_model.glb
  ui/                      # Lit components extending ComponentBase
    pix3-editor-shell.ts
    pix3-editor-shell.ts.css
    assets-browser/
      asset-browser-panel.ts
      asset-browser-panel.ts.css
      asset-tree.ts
      asset-tree.ts.css
    object-inspector/
      inspector-panel.ts
      inspector-panel.ts.css
    scene-tree/
      node-visuals.helper.ts
      scene-tree-node.ts
      scene-tree-node.ts.css
      scene-tree-panel.ts
      scene-tree-panel.ts.css
    shared/
      pix3-panel.ts
      pix3-panel.ts.css
      pix3-toolbar-button.ts
      pix3-toolbar-button.ts.css
      pix3-toolbar.ts
      pix3-toolbar.ts.css
    viewport/
      viewport-panel.ts
      viewport-panel.ts.css
    welcome/
      pix3-welcome.ts
      pix3-welcome.ts.css
```

## Development Requirements

### Required TypeScript Config
```json
{
  "experimentalDecorators": true,
  "emitDecoratorMetadata": true,
  "useDefineForClassFields": false,
  "strict": true
}
```

### Key Development Commands
- `npm run dev` - Vite dev server with hot reload
- `npm run test` - Vitest unit tests (co-located `.spec.ts` files)
- `npm run build` - TypeScript compilation + Vite production build
- `npm run lint` - ESLint with Lit/a11y plugins

## Scene File Format (.pix3scene)
- YAML format with version, node hierarchy under `root:`
- Unique node `id` fields required
- Asset references use `res://` prefix
- Property overrides supported
- AJV schema validation in `SceneManager`

## Performance & Quality Gates
- Target ≥85 FPS viewport rendering
- <6s cold start, <80ms command latency
- WCAG 2.1 AA compliance (keyboard nav, ARIA, high-contrast)
- Chromium-only for MVP

## Key Integration Points
- **Golden Layout**: Panel management
- **File System Access API**: Direct project access
- **Valtio**: Reactive state with automatic UI updates
- **Three.js**: Single-engine rendering with orthographic overlay
- **Plugin system**: Sandboxed extensions via manifest validation

## Critical Rules for AI Agents

<<<<<<< HEAD
1. **Never mutate `appState` directly** - always use Operations via OperationService
2. **Follow operations-first model** - Operations handle all mutations, Commands are thin wrappers
3. **Use CommandDispatcher Service for all actions** - All UI and tools must perform actions via Commands through CommandDispatcher instead of directly invoking operations
4. **Use ComponentBase** for all Lit components, not LitElement directly
5. **Import from `@/` aliases** - never use relative paths for core imports
6. **Separate styles** - each component has corresponding `.css` file
7. **Light DOM by default** - use shadow DOM only when explicitly needed
8. **Singleton services** - register with ServiceContainer, implement dispose()
9. **Cross-reference specification** - check `docs/pix3-specification.md` for architectural decisions

Always verify architectural decisions against the specification before implementing features.

## Additional Agent Instructions

### Dev Server
- The development server is always started manually by the developer on `localhost:5173`.
- Agents must not attempt to start the dev server themselves.

### Browser Interaction
- Agents can use the `#browsermcp` MCP server to interact with the app.
- Logs and snapshots can be read using the MCP browser tools.

### Default Scene Loading
- After the page is refreshed, the agent should click on the first recent project in the list to load the default scene.
=======
1. **Never mutate `appState` directly** — always use Operations via OperationService
2. **Follow operations-first model** — Operations handle all mutations, Commands are thin wrappers
3. **Use CommandDispatcher Service for all actions** — All UI and tools must perform actions via Commands through CommandDispatcher instead of directly invoking operations
4. **Nodes are NOT reactive state** — they live in `SceneGraph` (managed by `SceneManager`), not `appState`. State tracks node IDs for selection/hierarchy reference only
5. **Use ComponentBase** for all Lit components, not LitElement directly
6. **Import from `@/` aliases** — never use relative paths for core imports
7. **Separate styles** — each component has corresponding `.css` file
8. **Light DOM by default** — use shadow DOM only when explicitly needed
9. **Singleton services** — register with ServiceContainer, implement dispose()
10. **Cross-reference specification** — check `docs/pix3-specification.md` for architectural decisions

Always verify architectural decisions against the specification before implementing features.
>>>>>>> 14422158
<|MERGE_RESOLUTION|>--- conflicted
+++ resolved
@@ -26,17 +26,11 @@
 
 ### State Management (Valtio)
 - Global state in `appState` proxy from `src/state/AppState.ts` - never mutate directly
-<<<<<<< HEAD
-- All mutations flow through Operations via OperationService
-- Commands are thin wrappers that invoke operations
-- UI subscribes via `subscribe(appState.section, callback)`
-=======
 - State includes UI, scenes metadata, selection (node IDs), and operations lifecycle
 - **Nodes are NOT in reactive state** — they are managed by `SceneManager` and stored in `SceneGraph` objects. Node references sync to state only as IDs in `SceneHierarchyState.rootNodes` (for UI consumption of tree structure)
 - All mutations flow through Operations via OperationService
 - Commands are thin wrappers that invoke operations
 - UI subscribes via `subscribe(appState.section, callback)` for reactive updates
->>>>>>> 14422158
 - Use `snapshot(appState)` for read-only checks
 
 ### Commands and Operations
@@ -51,28 +45,15 @@
 
 ```
 src/
-<<<<<<< HEAD
-  fw/                      # Framework utilities (DI, ComponentBase)
-  state/                   # Valtio state definitions
-  core/                    # Core business logic and managers
-    AssetLoader.ts
-    BulkOperation.ts
-    command.ts
-=======
   core/                    # Core business logic and managers
     AssetLoader.ts
     BulkOperation.ts
     command.ts             # Command/Operation base contracts
->>>>>>> 14422158
     HistoryManager.ts
     LayoutManager.ts
     Operation.ts
     SceneLoader.ts
-<<<<<<< HEAD
-    SceneManager.ts
-=======
     SceneManager.ts        # Owns SceneGraph and Node lifecycle (non-reactive)
->>>>>>> 14422158
   features/                # Feature-specific commands and operations
     history/
       RedoCommand.ts
@@ -82,16 +63,6 @@
       UpdateObjectPropertyOperation.ts
     scene/
       LoadSceneCommand.ts
-<<<<<<< HEAD
-      LoadSceneOperation.ts
-    selection/
-      SelectObjectCommand.ts
-      SelectObjectOperation.ts
-  nodes/                   # Node definitions for scene graph
-    Node2D.ts
-    Node3D.ts
-    NodeBase.ts
-=======
     selection/
       SelectObjectCommand.ts
       SelectObjectOperation.ts
@@ -105,7 +76,6 @@
     Node2D.ts
     Node3D.ts
     NodeBase.ts            # Extends Three.js Object3D; purely data/logic
->>>>>>> 14422158
     2D/
       Sprite2D.ts
     3D/
@@ -117,29 +87,18 @@
   services/                # Injectable services
     AssetFileActivationService.ts
     AssetLoaderService.ts
-<<<<<<< HEAD
-    CommandDispatcher.ts
-    FileSystemAPIService.ts
-    FocusRingService.ts
-    index.ts
-    OperationService.ts
-=======
     CommandDispatcher.ts   # Primary entry point for all actions
     FileSystemAPIService.ts
     FocusRingService.ts
     index.ts
     OperationService.ts    # Executes operations; gateway for mutations
->>>>>>> 14422158
     ProjectService.ts
     ResourceManager.ts
     TemplateService.ts
     ViewportRenderService.ts
-<<<<<<< HEAD
-=======
   state/                   # Valtio reactive state (UI, metadata, selection only)
     AppState.ts
     index.ts
->>>>>>> 14422158
   templates/               # Project templates
     pix3-logo.png
     startup-scene.pix3scene
@@ -216,32 +175,6 @@
 
 ## Critical Rules for AI Agents
 
-<<<<<<< HEAD
-1. **Never mutate `appState` directly** - always use Operations via OperationService
-2. **Follow operations-first model** - Operations handle all mutations, Commands are thin wrappers
-3. **Use CommandDispatcher Service for all actions** - All UI and tools must perform actions via Commands through CommandDispatcher instead of directly invoking operations
-4. **Use ComponentBase** for all Lit components, not LitElement directly
-5. **Import from `@/` aliases** - never use relative paths for core imports
-6. **Separate styles** - each component has corresponding `.css` file
-7. **Light DOM by default** - use shadow DOM only when explicitly needed
-8. **Singleton services** - register with ServiceContainer, implement dispose()
-9. **Cross-reference specification** - check `docs/pix3-specification.md` for architectural decisions
-
-Always verify architectural decisions against the specification before implementing features.
-
-## Additional Agent Instructions
-
-### Dev Server
-- The development server is always started manually by the developer on `localhost:5173`.
-- Agents must not attempt to start the dev server themselves.
-
-### Browser Interaction
-- Agents can use the `#browsermcp` MCP server to interact with the app.
-- Logs and snapshots can be read using the MCP browser tools.
-
-### Default Scene Loading
-- After the page is refreshed, the agent should click on the first recent project in the list to load the default scene.
-=======
 1. **Never mutate `appState` directly** — always use Operations via OperationService
 2. **Follow operations-first model** — Operations handle all mutations, Commands are thin wrappers
 3. **Use CommandDispatcher Service for all actions** — All UI and tools must perform actions via Commands through CommandDispatcher instead of directly invoking operations
@@ -253,5 +186,4 @@
 9. **Singleton services** — register with ServiceContainer, implement dispose()
 10. **Cross-reference specification** — check `docs/pix3-specification.md` for architectural decisions
 
-Always verify architectural decisions against the specification before implementing features.
->>>>>>> 14422158
+Always verify architectural decisions against the specification before implementing features.