import { ComponentBase, customElement, html, inject, subscribe, state, css, unsafeCSS } from '@/fw';
import { appState } from '@/state';
import styles from './viewport-panel.ts.css?raw';
import { ViewportRendererService, type TransformMode } from '@/services/ViewportRenderService';
import { CommandDispatcher } from '@/services/CommandDispatcher';
import { IconService } from '@/services/IconService';
import { selectObject } from '@/features/selection/SelectObjectCommand';
import renderTransformToolbar from './transform-toolbar';

@customElement('pix3-viewport-panel')
export class ViewportPanel extends ComponentBase {
  static useShadowDom = true;

  @inject(ViewportRendererService)
  private readonly viewportRenderer!: ViewportRendererService;

  @inject(CommandDispatcher)
  private readonly commandDispatcher!: CommandDispatcher;

  @inject(IconService)
  private readonly iconService!: IconService;

  @state()
  private transformMode: TransformMode = 'select';

  @state()
  private showGrid = false;

  @state()
  private showLayer2D = false;

  @state()
  private showLayer3D = false;

  private readonly resizeObserver = new ResizeObserver(entries => {
    const entry = entries[0];
    if (!entry) {
      return;
    }
    const { width, height } = entry.contentRect;
    if (width <= 0 || height <= 0) {
      return;
    }
    // Observe the host container size (may be different from canvas CSS size when splitters
    // or layout managers change dimensions). Forward the measured size to the renderer.
    this.viewportRenderer.resize(width, height);
  });

  private canvas?: HTMLCanvasElement;
  private disposeSceneSubscription?: () => void;
  private pointerDownPos?: { x: number; y: number };
  private pointerDownTime?: number;
  private isDragging = false;
  private readonly dragThreshold = 5; // pixels

  connectedCallback() {
    super.connectedCallback();
    // ResizeObserver will be set up in firstUpdated when host element is available
    this.disposeSceneSubscription = subscribe(appState.scenes, () => {
      this.syncViewportScene();
    });
    this.syncViewportScene();

    subscribe(appState.ui, () => {
      this.showGrid = appState.ui.showGrid;
      this.showLayer2D = appState.ui.showLayer2D;
      this.showLayer3D = appState.ui.showLayer3D;
    });

    // Add keyboard shortcuts for transform modes
    this.addEventListener('keydown', this.handleKeyDown);
    // Add pointer handlers for object selection (only on tap/click, not drag)
    this.addEventListener('pointerdown', this.handleCanvasPointerDown);
    this.addEventListener('pointermove', this.handleCanvasPointerMove);
    this.addEventListener('pointerup', this.handleCanvasPointerUp);
  }

  disconnectedCallback() {
    this.viewportRenderer.dispose();
    this.canvas = undefined;
    super.disconnectedCallback();
    this.resizeObserver.disconnect();
    this.disposeSceneSubscription?.();
    this.disposeSceneSubscription = undefined;
    this.removeEventListener('keydown', this.handleKeyDown);
    this.removeEventListener('pointerdown', this.handleCanvasPointerDown);
    this.removeEventListener('pointermove', this.handleCanvasPointerMove);
    this.removeEventListener('pointerup', this.handleCanvasPointerUp);
    this.pointerDownPos = undefined;
    this.pointerDownTime = undefined;
    this.isDragging = false;
  }

  protected firstUpdated(): void {
    this.canvas = this.renderRoot.querySelector<HTMLCanvasElement>('.viewport-canvas') ?? undefined;
    if (!this.canvas) {
      console.warn('[ViewportPanel] Missing canvas element for renderer initialization.');
      return;
    }

    // Observe the component host (the element itself) instead of the canvas. When the
    // surrounding layout (Golden Layout splitters or window resizes) changes the host
    // bounding rect, we want to update the renderer to match the visible area.
    // Using the host avoids cases where the canvas CSS size remains unchanged while
    // the host shrinks/grows due to layout adjustments.
    try {
      this.resizeObserver.observe(this);
    } catch {
      // Fallback to observing the canvas if observing the host fails in some environments.
      this.resizeObserver.observe(this.canvas);
    }

    this.viewportRenderer.initialize(this.canvas);
    const rect = this.canvas.getBoundingClientRect();
    if (rect.width > 0 && rect.height > 0) {
      this.viewportRenderer.resize(rect.width, rect.height);
    }

    // Sync scene after renderer is fully initialized
    this.syncViewportScene();
  }

  protected render() {
    return html`
      <section class="panel" role="region" aria-label="Scene viewport" tabindex="0">
        <div
          class="top-toolbar"
          @click=${(e: Event) => e.stopPropagation()}
          @pointerdown=${(e: Event) => e.stopPropagation()}
          @pointerup=${(e: Event) => e.stopPropagation()}
        >
          <!-- Transform mode buttons -->
          ${renderTransformToolbar(this.transformMode, m => this.handleTransformModeChange(m), this.iconService)}
          <div class="toolbar-separator"></div>
          <!-- Viewport controls -->
          <button
            class="toolbar-button"
            aria-label="Toggle grid"
            aria-pressed="${this.showGrid}"
            @click="${(e: Event) => {
              e.stopPropagation();
              e.stopImmediatePropagation();
              this.toggleGrid();
            }}"
            title="Toggle Grid (G)"
          >
            <span class="toolbar-icon">${this.iconService.getIcon('grid')}</span>
          </button>
          <button
            class="toolbar-button layer-toggle-button"
            aria-label="Toggle 3D layer"
            aria-pressed="${this.showLayer3D}"
            @click="${(e: Event) => {
              e.stopPropagation();
              e.stopImmediatePropagation();
              this.toggleLayer3D();
            }}"
            title="Toggle 3D Layer (3)"
          >
            <span class="layer-label">3D</span>
          </button>
          <button
            class="toolbar-button layer-toggle-button"
            aria-label="Toggle 2D layer"
            aria-pressed="${this.showLayer2D}"
            @click="${(e: Event) => {
              e.stopPropagation();
              e.stopImmediatePropagation();
              this.toggleLayer2D();
            }}"
            title="Toggle 2D Layer (2)"
          >
<<<<<<< HEAD
            <span class="toolbar-icon">${this.iconService.getIcon('layers')}</span>
=======
            <span class="layer-label">2D</span>
>>>>>>> 42c2c651
          </button>
          <div class="toolbar-separator"></div>
          <button
            class="toolbar-button"
            aria-label="Zoom to default"
            @click="${(e: Event) => {
              e.stopPropagation();
              e.stopImmediatePropagation();
              this.zoomDefault();
            }}"
            title="Zoom Default (Home)"
          >
            <span class="toolbar-icon">${this.iconService.getIcon('home')}</span>
          </button>
          <button
            class="toolbar-button"
            aria-label="Zoom all"
            @click="${(e: Event) => {
              e.stopPropagation();
              e.stopImmediatePropagation();
              this.zoomAll();
            }}"
            title="Zoom All (F)"
          >
            <span class="toolbar-icon">${this.iconService.getIcon('maximize-2')}</span>
          </button>
        </div>
        <canvas class="viewport-canvas" part="canvas" aria-hidden="true"></canvas>
      </section>
    `;
  }

  private syncViewportScene(): void {
    // Renderer now auto-attaches active scene via subscription; nothing to do here
  }

  private handleTransformModeChange(mode: TransformMode): void {
    this.transformMode = mode;
    this.viewportRenderer.setTransformMode(mode);
  }

  private toggleGrid(): void {
    appState.ui.showGrid = !appState.ui.showGrid;
  }

  private toggleLayer2D(): void {
    appState.ui.showLayer2D = !appState.ui.showLayer2D;
  }

  private toggleLayer3D(): void {
    appState.ui.showLayer3D = !appState.ui.showLayer3D;
  }

  private zoomDefault(): void {
    this.viewportRenderer.zoomDefault();
  }

  private zoomAll(): void {
    this.viewportRenderer.zoomAll();
  }

  private handleKeyDown = (event: KeyboardEvent): void => {
    // Only handle keypresses when viewport has focus or is active
    if (event.target !== this && !this.contains(event.target as Node)) {
      return;
    }

    switch (event.key.toLowerCase()) {
      case 'q':
        event.preventDefault();
        this.handleTransformModeChange('select');
        break;
      case 'w':
        event.preventDefault();
        this.handleTransformModeChange('translate');
        break;
      case 'e':
        event.preventDefault();
        this.handleTransformModeChange('rotate');
        break;
      case 'r':
        event.preventDefault();
        this.handleTransformModeChange('scale');
        break;
      case 'g':
        event.preventDefault();
        this.toggleGrid();
        break;
      case '2':
        event.preventDefault();
        this.toggleLayer2D();
        break;
      case '3':
        event.preventDefault();
        this.toggleLayer3D();
        break;
      case 'home':
        event.preventDefault();
        this.zoomDefault();
        break;
      case 'f':
        event.preventDefault();
        this.zoomAll();
        break;
    }
  };

  private handleCanvasPointerDown = (event: PointerEvent): void => {
    // Ignore pointer events from toolbar
    const isToolbar = event
      .composedPath()
      .some(
        el =>
          el instanceof HTMLElement &&
          (el.classList.contains('top-toolbar') || el.classList.contains('toolbar-button'))
      );
    if (isToolbar) {
      return;
    }

    const isCanvasTarget = (event.target as HTMLElement)?.classList?.contains('viewport-canvas');
    if (event.target !== this && !isCanvasTarget) {
      return;
    }

    // Use canvas rect, not panel rect, since canvas is offset by toolbar
    const rect = this.canvas?.getBoundingClientRect() ?? this.getBoundingClientRect();
    const screenX = event.clientX - rect.left;
    const screenY = event.clientY - rect.top;

    const handleType = this.viewportRenderer.get2DHandleAt?.(screenX, screenY);
    if (handleType && handleType !== 'idle') {
      // Start 2D transform (move, scale, or rotate)
      this.viewportRenderer.start2DTransform?.(screenX, screenY, handleType);
      this.pointerDownPos = { x: event.clientX, y: event.clientY };
      this.pointerDownTime = Date.now();
      this.isDragging = true;
      return;
    }

    // Record the position and time for drag detection
    this.pointerDownPos = { x: event.clientX, y: event.clientY };
    this.pointerDownTime = Date.now();
    this.isDragging = false;
  };

  private handleCanvasPointerMove = (event: PointerEvent): void => {
    // Only process if pointer was pressed down
    if (!this.pointerDownPos || !this.pointerDownTime) {
      return;
    }

    // Handle 2D transform updates when a 2D handle is engaged
    const has2DTransform = this.viewportRenderer.has2DTransform?.();
    if (has2DTransform) {
      // Use canvas rect, not panel rect, since canvas is offset by toolbar
      const rect = this.canvas?.getBoundingClientRect() ?? this.getBoundingClientRect();
      const screenX = event.clientX - rect.left;
      const screenY = event.clientY - rect.top;

      this.viewportRenderer.update2DTransform?.(screenX, screenY);
      this.isDragging = true;
      return;
    }

    // Calculate distance moved since pointer down
    const dx = event.clientX - this.pointerDownPos.x;
    const dy = event.clientY - this.pointerDownPos.y;
    const distance = Math.sqrt(dx * dx + dy * dy);

    // If distance exceeds threshold, mark as dragging (camera manipulation)
    if (distance > this.dragThreshold) {
      this.isDragging = true;
    }
  };

  private handleCanvasPointerUp = (event: PointerEvent): void => {
    // Ignore pointer events from toolbar
    const isToolbar = event
      .composedPath()
      .some(
        el =>
          el instanceof HTMLElement &&
          (el.classList.contains('top-toolbar') || el.classList.contains('toolbar-button'))
      );
    if (isToolbar) {
      this.pointerDownPos = undefined;
      this.pointerDownTime = undefined;
      this.isDragging = false;
      return;
    }

    const isCanvasTarget = (event.target as HTMLElement)?.classList?.contains('viewport-canvas');
    if (event.target !== this && !isCanvasTarget) {
      return;
    }

    // Complete 2D transform if active
    const has2DTransform = this.viewportRenderer.has2DTransform?.();
    if (has2DTransform) {
      this.viewportRenderer.complete2DTransform?.();
      this.pointerDownPos = undefined;
      this.pointerDownTime = undefined;
      this.isDragging = false;
      return;
    }

    if (!this.canvas) {
      this.pointerDownPos = undefined;
      this.pointerDownTime = undefined;
      this.isDragging = false;
      return;
    }

    // Only select if this was a tap (not a drag)
    if (!this.isDragging) {
      // Get canvas position and dimensions
      const rect = this.canvas.getBoundingClientRect();
      const canvasWidth = rect.width;
      const canvasHeight = rect.height;

      // Convert pointer event coordinates to canvas-relative coordinates
      const pointerX = event.clientX - rect.left;
      const pointerY = event.clientY - rect.top;

      // Normalize to 0-1 range
      const normalizedX = pointerX / canvasWidth;
      const normalizedY = pointerY / canvasHeight;

      // Raycast to find object under pointer
      const hitNode = this.viewportRenderer.raycastObject(normalizedX, normalizedY);

      if (hitNode) {
        // Dispatch SelectObjectCommand with the hit node
        const command = selectObject(hitNode.nodeId);
        this.commandDispatcher.execute(command);
      } else {
        // Pointer up on empty space - deselect all
        const command = selectObject(null);
        this.commandDispatcher.execute(command);
      }
    }

    // Clean up pointer tracking
    this.pointerDownPos = undefined;
    this.pointerDownTime = undefined;
    this.isDragging = false;
  };

  static styles = css`
    ${unsafeCSS(styles)}
  `;
}

declare global {
  interface HTMLElementTagNameMap {
    'pix3-viewport-panel': ViewportPanel;
  }
}<|MERGE_RESOLUTION|>--- conflicted
+++ resolved
@@ -144,7 +144,7 @@
             }}"
             title="Toggle Grid (G)"
           >
-            <span class="toolbar-icon">${this.iconService.getIcon('grid')}</span>
+            <span class="toolbar-icon">${unsafeHTML(this.getIcon('grid'))}</span>
           </button>
           <button
             class="toolbar-button layer-toggle-button"
@@ -170,11 +170,7 @@
             }}"
             title="Toggle 2D Layer (2)"
           >
-<<<<<<< HEAD
-            <span class="toolbar-icon">${this.iconService.getIcon('layers')}</span>
-=======
             <span class="layer-label">2D</span>
->>>>>>> 42c2c651
           </button>
           <div class="toolbar-separator"></div>
           <button
